(defproject {{raw-name}} "0.0.1-SNAPSHOT"
  :description "FIXME: write description"
  :dependencies [[org.clojure/clojure "1.5.1"]
                 [org.clojure/clojurescript "0.0-1835"]
                 [domina "1.0.1"]
                 [ch.qos.logback/logback-classic "1.0.7" :exclusions [org.slf4j/slf4j-api]]
<<<<<<< HEAD
                 [io.pedestal/pedestal.app "0.1.11-SNAPSHOT"]
                 [io.pedestal/pedestal.app-tools "0.1.11-SNAPSHOT"]
                 [com.cemerick/piggieback "0.0.5"]]
=======
                 [io.pedestal/pedestal.app "0.2.0-SNAPSHOT"]
                 [io.pedestal/pedestal.app-tools "0.2.0-SNAPSHOT"]]
  :profiles {:dev {:source-paths ["dev"]}}
>>>>>>> 9fbc5d7e
  :min-lein-version "2.0.0"
  :source-paths ["app/src" "app/templates"]
  :resource-paths ["config"]
  :target-path "out/"
  :repl-options  {:init-ns user
                  :init (try
                          (use 'io.pedestal.app-tools.dev)
                          (catch Throwable t
                            (println "ERROR: There was a problem loading io.pedestal.app-tools.dev")
                            (clojure.stacktrace/print-stack-trace t)
                            (println)))
                  :welcome (println "Welcome to pedestal-app! Run (tools-help) to see a list of useful functions.")
                  :nrepl-middleware [cemerick.piggieback/wrap-cljs-repl]}
  :main ^{:skip-aot true} io.pedestal.app-tools.dev)<|MERGE_RESOLUTION|>--- conflicted
+++ resolved
@@ -4,15 +4,9 @@
                  [org.clojure/clojurescript "0.0-1835"]
                  [domina "1.0.1"]
                  [ch.qos.logback/logback-classic "1.0.7" :exclusions [org.slf4j/slf4j-api]]
-<<<<<<< HEAD
-                 [io.pedestal/pedestal.app "0.1.11-SNAPSHOT"]
-                 [io.pedestal/pedestal.app-tools "0.1.11-SNAPSHOT"]
+                 [io.pedestal/pedestal.app "0.2.0-SNAPSHOT"]
+                 [io.pedestal/pedestal.app-tools "0.2.0-SNAPSHOT"]
                  [com.cemerick/piggieback "0.0.5"]]
-=======
-                 [io.pedestal/pedestal.app "0.2.0-SNAPSHOT"]
-                 [io.pedestal/pedestal.app-tools "0.2.0-SNAPSHOT"]]
-  :profiles {:dev {:source-paths ["dev"]}}
->>>>>>> 9fbc5d7e
   :min-lein-version "2.0.0"
   :source-paths ["app/src" "app/templates"]
   :resource-paths ["config"]
