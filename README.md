# Pedestal [![Build Status](https://travis-ci.org/pedestal/pedestal.png)](https://travis-ci.org/pedestal/pedestal)

Pedestal is a set of libraries written in Clojure that aims to bring
both the language and its principles (Simplicity, Power and Focus) to
server-side development.

## Getting the Latest Release

Leiningen dependencies:
```
[io.pedestal/pedestal.app           "0.3.0"]
[io.pedestal/pedestal.app-tools     "0.3.0"]
[io.pedestal/pedestal.jetty         "0.3.0"]
[io.pedestal/pedestal.service       "0.3.0"]
[io.pedestal/pedestal.service-tools "0.3.0"]
[io.pedestal/pedestal.tomcat        "0.3.0"]
```

## Getting started

### Starting a new project

Use [leiningen](https://github.com/technomancy/leiningen) (2.2.0+) to create a new
Pedestal service. This will automatically pull templates from
<http://clojars.org>

```bash
# To create a new service:
lein new pedestal-service the-next-big-server-side-thing
```

See [documentation](./guides/documentation) for information on Pedestal concepts and
advice on getting started.

## Digging deeper

### Roadmap

Our primary focus for the near future is Pedestal documentation, sample
applications and improving general ease of use.

### Documentation

<<<<<<< HEAD
 * [Pedestal documentation](./guides) is coupled within this
   repository.
 * The latest [API Docs](http://pedestal.github.io/pedestal).
 * Build your own API docs with `lein doc`
=======
 * [Pedestal documentation](./guides/documentation) is coupled within this repository.
 * API Docs: generate literate-programming-style API docs by following the
  instructions within the [guides](./guides/documentation/index.md#what-about-api-documentation).
>>>>>>> 1f40ad59

### Supported Platforms

At present Pedestal supports OSX and Linux environments. At this time we do not
support using Pedestal on a Windows environment.

**Some good news**: We will still gladly accept pull requests extending our
Windows support

**The bad news**: We will not invest significant amounts of time into
diagnosing or correcting Windows issues.

### Find out more

* Follow [@pedestal_team on Twitter](http://twitter.com/pedestal_team)
* Subscribe to [pedestal-users](https://groups.google.com/d/forum/pedestal-users)
  and [pedestal-dev](https://groups.google.com/d/forum/pedestal-dev)

### Looking for Pedestal App?

 * Pedestal App now lives in [its own github repo](https://github.com/pedestal/pedestal-app).
 * Please see the [community announcement](https://groups.google.com/forum/#!topic/pedestal-users/jODwmJUIUcg) for more details.

## Contributing

See [CONTRIBUTING.md](CONTRIBUTING.md) for details on contributing to Pedestal.

### Installing Libraries

To install Pedestal library components in your local Maven repository run
`lein sub install` from a local checkout of this repository.

---

## License
Copyright 2013 Relevance, Inc.

Copyright 2014 Cognitect, Inc.

The use and distribution terms for this software are covered by the
Eclipse Public License 1.0 (http://opensource.org/licenses/eclipse-1.0)
which can be found in the file [epl-v10.html](epl-v10.html) at the root of this distribution.

By using this software in any fashion, you are agreeing to be bound by
the terms of this license.

You must not remove this notice, or any other, from this software.<|MERGE_RESOLUTION|>--- conflicted
+++ resolved
@@ -41,16 +41,9 @@
 
 ### Documentation
 
-<<<<<<< HEAD
- * [Pedestal documentation](./guides) is coupled within this
-   repository.
+ * [Pedestal documentation](./guides/documentation) is coupled within this repository.
  * The latest [API Docs](http://pedestal.github.io/pedestal).
  * Build your own API docs with `lein doc`
-=======
- * [Pedestal documentation](./guides/documentation) is coupled within this repository.
- * API Docs: generate literate-programming-style API docs by following the
-  instructions within the [guides](./guides/documentation/index.md#what-about-api-documentation).
->>>>>>> 1f40ad59
 
 ### Supported Platforms
 
